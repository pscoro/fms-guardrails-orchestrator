<<<<<<< HEAD
use crate::{config::DetectorMap, models::{self, GuardrailsHttpRequest}, utils, ErrorResponse, GuardrailsResponse};

=======
use crate::{config, models, utils, ErrorResponse, GuardrailsResponse};
>>>>>>> ad34b32a
use std::{net::SocketAddr};
use axum::{
    extract::Extension,
    http::{HeaderMap, Method, StatusCode},
    response::IntoResponse,
    routing::{get, post},
    Json, Router,
};
// sse -> server side events
use axum::response::sse::{Event, KeepAlive, Sse};
use futures::stream::Stream;
use serde::{Serialize};
use serde_json::{json, Value};
use tokio::{signal};
use tracing::info;
use std::convert::Infallible;

// ========================================== Constants and Dummy Variables ==========================================
const API_PREFIX: &'static str = r#"/api/v1/task"#;
const TGIS_PORT: u16 = 8033;

// TODO: Change with real object
struct InnerResponse {
    sample: bool
}
struct SampleResponse {
    response: InnerResponse
}

// TODO: Dummy streaming response object
#[derive(Serialize)]
pub(crate) struct StreamResponse {
    pub generated_text: String,
    pub processed_index: i32,
}

const DUMMY_RESPONSE: [&'static str; 9] = ["This", "is", "very", "good", "news,", "streaming", "is", "working", "!"];

// ========================================== Handler functions ==========================================


// Server shared state
#[derive(Clone)]
pub(crate) struct ServerState {
}

#[allow(clippy::too_many_arguments)]
pub async fn run(
    rest_addr: SocketAddr,
    // tls_key_pair: Option<(String, String)>,
    orchestrator_config: config::OrchestratorConfig,
) {

    // TODO: Configure TLS if requested

    // Configure TGIS
    let tgis_servicer = utils::configure_tgis(
        orchestrator_config.tgis_config,
        TGIS_PORT
    );

    // Build and await on the HTTP server
    let app = Router::new()
        .route("/health", get(health))
        .route(&format!("{}/classification-with-text-generation", API_PREFIX), post(classification_with_generation))
        .route(&format!("{}/server-streaming-classification-with-text-generation", API_PREFIX), post(stream_classification_with_gen));

    let server = axum::Server::bind(&rest_addr)
        .serve(app.into_make_service())
        .with_graceful_shutdown(shutdown_signal());

    info!("HTTP server started on port {}", rest_addr.port());
    server.await.unwrap();
    info!("HTTP server shutdown complete");

}

async fn health() -> Result<(), ()> {
    // TODO: determine how to detect if orchestrator is healthy or not
    Ok(())
}

// #[debug_handler]
// TODO: Improve Bad Request error handling by implementing Validate middleware
async fn classification_with_generation(
    Json(payload): Json<models::GuardrailsHttpRequest>) -> Json<GuardrailsResponse> {

    // TODO: note this function currently is not doing .await and hence is blocking
    let token_class_result = models::TextGenTokenClassificationResults::new();
    let input_token_count = 2;
    let response = models::ClassifiedGeneratedTextResult::new(token_class_result, input_token_count);
    Json(GuardrailsResponse::SuccessfulResponse(response))

}


async fn stream_classification_with_gen(
    // state: Extension<ServerState>,
<<<<<<< HEAD
    Json(payload): Json<GuardrailsHttpRequest>) -> Sse<impl Stream<Item = Result<Event, Infallible>>> {
=======
    Json(payload): Json<models::GuardrailsHttpRequest>) -> Sse<impl Stream<Item = Result<Event, Infallible>>> {
>>>>>>> ad34b32a

    let on_message_callback = |stream_token: StreamResponse| {
        let event = Event::default();
        event.json_data(stream_token).unwrap()
    };

    let response_stream =
        generate_stream_response(Json(payload), on_message_callback).await;
    let sse = Sse::new(response_stream).keep_alive(KeepAlive::default());
    sse
}

async fn generate_stream_response(
<<<<<<< HEAD
    Json(payload): Json<GuardrailsHttpRequest>,
=======
    Json(payload): Json<models::GuardrailsHttpRequest>,
>>>>>>> ad34b32a
    on_message_callback: impl Fn(StreamResponse) -> Event,
) -> impl Stream<Item = Result<Event, Infallible>> {


    let mut dummy_response_iterator = DUMMY_RESPONSE.iter();

    let mut index: i32 = 0;
    let stream = async_stream::stream! {
        // Server sending event stream
        while let Some(&token) = dummy_response_iterator.next() {
            let stream_token = StreamResponse {
                generated_text: token.to_string(),
                processed_index: index
            };
            index += 1;
            let event = on_message_callback(stream_token);
            yield Ok(event);
        }
    };
    stream
}


/// Shutdown signal handler
async fn shutdown_signal() {
    let ctrl_c = async {
        signal::ctrl_c()
            .await
            .expect("failed to install Ctrl+C handler");
    };

    #[cfg(unix)]
    let terminate = async {
        signal::unix::signal(signal::unix::SignalKind::terminate())
            .expect("failed to install signal handler")
            .recv()
            .await;
    };

    #[cfg(not(unix))]
    let terminate = std::future::pending::<()>();

    tokio::select! {
        _ = ctrl_c => {},
        _ = terminate => {},
    }

    info!("signal received, starting graceful shutdown");
}
<|MERGE_RESOLUTION|>--- conflicted
+++ resolved
@@ -1,9 +1,4 @@
-<<<<<<< HEAD
-use crate::{config::DetectorMap, models::{self, GuardrailsHttpRequest}, utils, ErrorResponse, GuardrailsResponse};
-
-=======
 use crate::{config, models, utils, ErrorResponse, GuardrailsResponse};
->>>>>>> ad34b32a
 use std::{net::SocketAddr};
 use axum::{
     extract::Extension,
@@ -102,11 +97,7 @@
 
 async fn stream_classification_with_gen(
     // state: Extension<ServerState>,
-<<<<<<< HEAD
-    Json(payload): Json<GuardrailsHttpRequest>) -> Sse<impl Stream<Item = Result<Event, Infallible>>> {
-=======
     Json(payload): Json<models::GuardrailsHttpRequest>) -> Sse<impl Stream<Item = Result<Event, Infallible>>> {
->>>>>>> ad34b32a
 
     let on_message_callback = |stream_token: StreamResponse| {
         let event = Event::default();
@@ -120,11 +111,7 @@
 }
 
 async fn generate_stream_response(
-<<<<<<< HEAD
-    Json(payload): Json<GuardrailsHttpRequest>,
-=======
     Json(payload): Json<models::GuardrailsHttpRequest>,
->>>>>>> ad34b32a
     on_message_callback: impl Fn(StreamResponse) -> Event,
 ) -> impl Stream<Item = Result<Event, Infallible>> {
 
